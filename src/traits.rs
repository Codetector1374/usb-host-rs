use alloc::sync::Arc;

use spin::RwLock;

use crate::items::{Port, EndpointType, Error, ControlCommand, TransferBuffer};
use crate::structs::USBDevice;
use downcast_rs::DowncastSync;
use crate::descriptor::USBEndpointDescriptor;
use crate::error::USBError;

pub trait USBMeta : DowncastSync {}
impl_downcast!(USBMeta);

pub struct USBPipe {
    pub device: Arc<RwLock<USBDevice>>,
    pub controller: Arc<dyn USBHostController>,
    pub index: u8,
    pub endpoint_type: EndpointType,

    // true for control endpoints but control endpoints are bidirectional
    pub is_input: bool,
}

impl USBPipe {

    pub fn control_transfer(&self, command: ControlCommand) {
        assert!(matches!(self.endpoint_type, EndpointType::Control));
        self.controller.control_transfer(&self, command);
    }

    pub fn bulk_write(&self, buf: &[u8]) -> Result<usize, Error> {
        assert!(matches!(self.endpoint_type, EndpointType::Bulk));
        assert!(!self.is_input);
        self.controller.bulk_transfer(&self, TransferBuffer::Write(buf))
    }

    pub fn bulk_read(&self, buf: &mut [u8]) -> Result<usize, Error> {
        assert!(matches!(self.endpoint_type, EndpointType::Bulk));
        assert!(self.is_input);
        self.controller.bulk_transfer(&self, TransferBuffer::Read(buf))
    }

}

pub trait USBHostController: Send + Sync {

    fn register_root_hub(&self, device: &Arc<RwLock<USBDevice>>);

    fn pipe_open(&self, device: &Arc<RwLock<USBDevice>>, endpoint: Option<&USBEndpointDescriptor>) -> Result<Arc<RwLock<USBPipe>>, Error>;

    fn set_address(&self, device: &Arc<RwLock<USBDevice>>, addr: u32);

<<<<<<< HEAD
    fn control_transfer(&self, endpoint: &USBPipe, command: ControlCommand);

    fn bulk_transfer(&self, endpoint: &USBPipe, buffer: TransferBuffer) -> Result<usize, Error>;
=======
    fn configure_hub(&self, device: &Arc<RwLock<USBDevice>>, nbr_ports: u8, ttt: u8) -> Result<(), USBError>;

    fn control_transfer(&self, device: &Arc<RwLock<USBDevice>>, endpoint: &USBPipe, command: ControlCommand);
>>>>>>> 60ac32bf

    fn allocate_slot(&self) -> u8;

    fn free_slot(&self, slot: u8);

}
<|MERGE_RESOLUTION|>--- conflicted
+++ resolved
@@ -50,15 +50,11 @@
 
     fn set_address(&self, device: &Arc<RwLock<USBDevice>>, addr: u32);
 
-<<<<<<< HEAD
+    fn configure_hub(&self, device: &Arc<RwLock<USBDevice>>, nbr_ports: u8, ttt: u8) -> Result<(), USBError>;
+
     fn control_transfer(&self, endpoint: &USBPipe, command: ControlCommand);
 
     fn bulk_transfer(&self, endpoint: &USBPipe, buffer: TransferBuffer) -> Result<usize, Error>;
-=======
-    fn configure_hub(&self, device: &Arc<RwLock<USBDevice>>, nbr_ports: u8, ttt: u8) -> Result<(), USBError>;
-
-    fn control_transfer(&self, device: &Arc<RwLock<USBDevice>>, endpoint: &USBPipe, command: ControlCommand);
->>>>>>> 60ac32bf
 
     fn allocate_slot(&self) -> u8;
 
