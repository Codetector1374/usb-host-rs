--- conflicted
+++ resolved
@@ -18,7 +18,6 @@
 use core::marker::PhantomData;
 use core::time::Duration;
 
-use downcast_rs::__std::marker::PhantomData;
 use hashbrown::HashMap;
 use spin::{Mutex, RwLock};
 
@@ -305,12 +304,9 @@
                 continue;
             }
             match interface.interface.bInterfaceClass {
-<<<<<<< HEAD
                 CLASS_CODE_MASS => {
                     MassStorageDriver::<H>::probe(&device, interface)
                 }
-=======
->>>>>>> 60ac32bf
                 //         CLASS_CODE_MASS => {
                 //             if interface.interface.sub_class != 0x6 {
                 //                 debug!("Skipping MSD with sub-class other than 0x6 (Transparent SCSI)");
@@ -584,7 +580,6 @@
 
         Self::clear_feature(device, port, FEATURE_C_PORT_RESET);
     }
-<<<<<<< HEAD
 }
 
 pub struct MassStorageDriver<H: HAL2> {
@@ -665,9 +660,7 @@
 
         H::sleep(Duration::from_secs(5));
     }
-=======
->>>>>>> 60ac32bf
-}
-
-
-
+}
+
+
+
